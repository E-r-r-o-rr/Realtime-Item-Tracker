--- conflicted
+++ resolved
@@ -59,8 +59,6 @@
 };
 
 const normalizeKey = (s: string) => s.toLowerCase().replace(/[^a-z0-9]/g, "");
-<<<<<<< HEAD
-=======
 
 const BARCODE_FIELD_TITLES = [
   "Product Name",
@@ -221,7 +219,6 @@
 
   return m;
 })();
->>>>>>> 43b963c3
 
 const LIVE_BUFFER_FIELDS: Array<{ label: string; keys: string[] }> = [
   { label: "Destination", keys: ["destinationwarehouseid", "destination_warehouse_id"] },
@@ -313,7 +310,6 @@
   const normalized = normalizeForSearch(combined);
   return normalized.length > 0 ? normalized : null;
 };
-<<<<<<< HEAD
 
 const hasKeyValueInBarcode = (barcodeText: string, key: string, value: string): boolean => {
   const normalizedValue = normalizeForSearch(value);
@@ -331,86 +327,14 @@
     const end = Math.min(barcodeText.length, index + normalizedValue.length + windowRadius);
     const context = barcodeText.slice(start, end);
 
-=======
-
-const hasKeyValueInBarcode = (barcodeText: string, key: string, value: string): boolean => {
-  const normalizedValue = normalizeForSearch(value);
-  if (!normalizedValue) return false;
-
-  const normalizedKeyWords = normalizeForSearch(key)
-    .split(" ")
-    .filter(Boolean);
-  const meaningfulWords = normalizedKeyWords.filter((word) => word.length > 2);
-  const windowRadius = 60;
-
-  let index = barcodeText.indexOf(normalizedValue);
-  while (index !== -1) {
-    const start = Math.max(0, index - windowRadius);
-    const end = Math.min(barcodeText.length, index + normalizedValue.length + windowRadius);
-    const context = barcodeText.slice(start, end);
-
->>>>>>> 43b963c3
     if (meaningfulWords.length === 0 || meaningfulWords.some((word) => context.includes(word))) {
       return true;
     }
 
     index = barcodeText.indexOf(normalizedValue, index + normalizedValue.length);
-<<<<<<< HEAD
   }
 
   return false;
-};
-
-const expandKeyVariants = (key: string): string[] => {
-  const variants = new Set<string>();
-  const trimmed = key.trim();
-  if (!trimmed) return [];
-  variants.add(trimmed);
-
-  const withoutParens = trimmed.replace(/\s*\(.*?\)\s*/g, " ").trim();
-  if (withoutParens) variants.add(withoutParens);
-
-  const underscoreToSpace = trimmed.replace(/[_-]+/g, " ").trim();
-  if (underscoreToSpace) variants.add(underscoreToSpace);
-
-  const punctuationToSpace = trimmed.replace(/[|:]+/g, " ").trim();
-  if (punctuationToSpace) variants.add(punctuationToSpace);
-
-  const camelToSpace = trimmed
-    .replace(/([a-z])([A-Z])/g, "$1 $2")
-    .replace(/\s+/g, " ")
-    .trim();
-  if (camelToSpace) variants.add(camelToSpace);
-
-  return Array.from(variants);
-};
-
-const createAliasMap = () => {
-  const map = new Map<string, string[]>();
-
-  const addAliases = (aliases: string[]) => {
-    const expanded = aliases.flatMap((alias) => expandKeyVariants(alias));
-    const aliasList = Array.from(new Set(expanded.filter(Boolean)));
-    if (aliasList.length === 0) return;
-
-    aliasList.forEach((alias) => {
-      const normalized = normalizeKey(alias);
-      if (!normalized) return;
-      const existing = map.get(normalized) ?? [];
-      const deduped = new Set([...existing, ...aliasList]);
-      map.set(normalized, Array.from(deduped));
-    });
-  };
-
-  for (const field of LIVE_BUFFER_FIELDS) {
-    addAliases([field.label, ...field.keys]);
-  }
-
-  for (const group of BARCODE_ALIAS_GROUPS) {
-    addAliases(group);
-  }
-
-  return map;
 };
 
 const MATCH_STATES = {
@@ -426,32 +350,12 @@
   barcodeDisplay: string;
   barcodeHasValue: boolean;
   match: MatchState;
-=======
-  }
-
-  return false;
-};
-
-const MATCH_STATES = {
-  match: { symbol: "✓", label: "Match", className: "text-green-600" },
-  mismatch: { symbol: "✗", label: "Mismatch", className: "text-red-600" },
-  noBarcode: { symbol: "–", label: "No barcode", className: "text-slate-500" },
-  noValue: { symbol: "–", label: "No OCR value", className: "text-slate-500" },
-} as const;
-
-type MatchState = (typeof MATCH_STATES)[keyof typeof MATCH_STATES];
-
-interface RowComparison {
-  barcodeDisplay: string;
-  barcodeHasValue: boolean;
-  match: MatchState;
 }
 
 interface BarcodeFieldValue {
   raw: string;
   display: string;
   comparable: string;
->>>>>>> 43b963c3
 }
 
 const formatBarcodeValue = (normalizedKey: string, value: string): BarcodeFieldValue => {
@@ -568,60 +472,6 @@
   }, [kv]);
 
   const barcodeSearchText = useMemo(() => buildBarcodeSearchText(barcodes), [barcodes]);
-<<<<<<< HEAD
-  const barcodeKeyAliases = useMemo(() => createAliasMap(), []);
-
-  const getRowComparison = useCallback(
-    (rawKey: string, value: string): RowComparison => {
-      const normalizedKey = normalizeKey(rawKey);
-      const trimmedValue = value.trim();
-
-      if (!barcodeSearchText) {
-        return {
-          barcodeDisplay: "—",
-          barcodeHasValue: false,
-          match: MATCH_STATES.noBarcode,
-        };
-      }
-
-      if (!trimmedValue) {
-        return {
-          barcodeDisplay: "—",
-          barcodeHasValue: false,
-          match: MATCH_STATES.noValue,
-        };
-      }
-
-      const aliasCandidates = barcodeKeyAliases.get(normalizedKey) ?? [];
-      const baseCandidates = [rawKey, normalizedKey, ...aliasCandidates];
-      const potentialKeys = Array.from(
-        new Set(
-          baseCandidates
-            .flatMap((candidate) => expandKeyVariants(candidate))
-            .concat(baseCandidates.map((candidate) => candidate.trim()))
-            .filter(Boolean),
-        ),
-      );
-
-      const found = potentialKeys.some((key) => hasKeyValueInBarcode(barcodeSearchText, key, trimmedValue));
-
-      if (found) {
-        return {
-          barcodeDisplay: trimmedValue,
-          barcodeHasValue: true,
-          match: MATCH_STATES.match,
-        };
-      }
-
-      return {
-        barcodeDisplay: "Not found in barcode",
-        barcodeHasValue: false,
-        match: MATCH_STATES.mismatch,
-      };
-    },
-    [barcodeKeyAliases, barcodeSearchText],
-  );
-=======
 
   const getBarcodeValueForOcrKey = (normalizedOcrKey: string): BarcodeFieldValue | null => {
     const mapped = OCR_TO_BARCODE_KEY[normalizedOcrKey];
@@ -648,7 +498,6 @@
     }
     return { symbol: "✗", label: "Mismatch", className: "text-red-600" };
   };
->>>>>>> 43b963c3
 
   const getBufferValue = (keys: string[]) => {
     for (const k of keys) {
@@ -914,27 +763,15 @@
               <tbody>
                 {Object.entries(kv).map(([rawKey, rawVal]) => {
                   const ocrValue = String(rawVal ?? "");
-<<<<<<< HEAD
-                  const comparison = getRowComparison(rawKey, ocrValue);
-                  const { match } = comparison;
-=======
                   const barcodeValue = getBarcodeValueForOcrKey(ocrKey);
                   const match = getRowMatch(ocrKey, ocrValue, barcodeValue);
->>>>>>> 43b963c3
 
                   return (
                     <tr key={rawKey} className="border-b border-white/10 last:border-0">
                       <td className="px-4 py-3 font-medium text-slate-100">{rawKey}</td>
                       <td className="px-4 py-3 text-slate-200">{ocrValue}</td>
-<<<<<<< HEAD
-                      <td
-                        className={`px-4 py-3 ${comparison.barcodeHasValue ? "text-slate-200" : "text-slate-500"}`}
-                      >
-                        {comparison.barcodeDisplay}
-=======
                       <td className={`px-4 py-3 ${barcodeValue ? "text-slate-200" : "text-slate-500"}`}>
                         {barcodeValue?.display ?? "—"}
->>>>>>> 43b963c3
                       </td>
                       <td className="px-4 py-3 text-right">
                         <span className={`inline-flex items-center justify-end gap-2 text-sm ${match.className}`}>
