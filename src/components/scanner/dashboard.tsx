--- conflicted
+++ resolved
@@ -59,8 +59,6 @@
 };
 
 const normalizeKey = (s: string) => s.toLowerCase().replace(/[^a-z0-9]/g, "");
-<<<<<<< HEAD
-=======
 
 const BARCODE_FIELD_TITLES = [
   "Product Name",
@@ -221,7 +219,6 @@
 
   return m;
 })();
->>>>>>> 6b963fe6
 
 const LIVE_BUFFER_FIELDS: Array<{ label: string; keys: string[] }> = [
   { label: "Destination", keys: ["destinationwarehouseid", "destination_warehouse_id"] },
@@ -310,7 +307,6 @@
     const start = Math.max(0, index - windowRadius);
     const end = Math.min(barcodeText.length, index + normalizedValue.length + windowRadius);
     const context = barcodeText.slice(start, end);
-<<<<<<< HEAD
 
     if (meaningfulWords.length === 0 || meaningfulWords.some((word) => context.includes(word))) {
       return true;
@@ -335,38 +331,12 @@
   barcodeDisplay: string;
   barcodeHasValue: boolean;
   match: MatchState;
-=======
-
-    if (meaningfulWords.length === 0 || meaningfulWords.some((word) => context.includes(word))) {
-      return true;
-    }
-
-    index = barcodeText.indexOf(normalizedValue, index + normalizedValue.length);
-  }
-
-  return false;
-};
-
-const MATCH_STATES = {
-  match: { symbol: "✓", label: "Match", className: "text-green-600" },
-  mismatch: { symbol: "✗", label: "Mismatch", className: "text-red-600" },
-  noBarcode: { symbol: "–", label: "No barcode", className: "text-slate-500" },
-  noValue: { symbol: "–", label: "No OCR value", className: "text-slate-500" },
-} as const;
-
-type MatchState = (typeof MATCH_STATES)[keyof typeof MATCH_STATES];
-
-interface RowComparison {
-  barcodeDisplay: string;
-  barcodeHasValue: boolean;
-  match: MatchState;
 }
 
 interface BarcodeFieldValue {
   raw: string;
   display: string;
   comparable: string;
->>>>>>> 6b963fe6
 }
 
 const formatBarcodeValue = (normalizedKey: string, value: string): BarcodeFieldValue => {
@@ -484,48 +454,6 @@
 
   const barcodeSearchText = useMemo(() => buildBarcodeSearchText(barcodes), [barcodes]);
 
-<<<<<<< HEAD
-  const getRowComparison = useCallback(
-    (rawKey: string, normalizedKey: string, value: string): RowComparison => {
-      const trimmedValue = value.trim();
-
-      if (!barcodeSearchText) {
-        return {
-          barcodeDisplay: "—",
-          barcodeHasValue: false,
-          match: MATCH_STATES.noBarcode,
-        };
-      }
-
-      if (!trimmedValue) {
-        return {
-          barcodeDisplay: "—",
-          barcodeHasValue: false,
-          match: MATCH_STATES.noValue,
-        };
-      }
-
-      const potentialKeys = [rawKey, normalizedKey].filter(Boolean);
-
-      const found = potentialKeys.some((key) => hasKeyValueInBarcode(barcodeSearchText, key, trimmedValue));
-
-      if (found) {
-        return {
-          barcodeDisplay: trimmedValue,
-          barcodeHasValue: true,
-          match: MATCH_STATES.match,
-        };
-      }
-
-      return {
-        barcodeDisplay: "Not found in barcode",
-        barcodeHasValue: false,
-        match: MATCH_STATES.mismatch,
-      };
-    },
-    [barcodeSearchText],
-  );
-=======
   const getBarcodeValueForOcrKey = (normalizedOcrKey: string): BarcodeFieldValue | null => {
     const mapped = OCR_TO_BARCODE_KEY[normalizedOcrKey];
     if (mapped) {
@@ -551,7 +479,6 @@
     }
     return { symbol: "✗", label: "Mismatch", className: "text-red-600" };
   };
->>>>>>> 6b963fe6
 
   const getBufferValue = (keys: string[]) => {
     for (const k of keys) {
@@ -817,28 +744,15 @@
               <tbody>
                 {Object.entries(kv).map(([rawKey, rawVal]) => {
                   const ocrValue = String(rawVal ?? "");
-<<<<<<< HEAD
-                  const ocrKey = normalizeKey(rawKey);
-                  const comparison = getRowComparison(rawKey, ocrKey, ocrValue);
-                  const { match } = comparison;
-=======
                   const barcodeValue = getBarcodeValueForOcrKey(ocrKey);
                   const match = getRowMatch(ocrKey, ocrValue, barcodeValue);
->>>>>>> 6b963fe6
 
                   return (
                     <tr key={rawKey} className="border-b border-white/10 last:border-0">
                       <td className="px-4 py-3 font-medium text-slate-100">{rawKey}</td>
                       <td className="px-4 py-3 text-slate-200">{ocrValue}</td>
-<<<<<<< HEAD
-                      <td
-                        className={`px-4 py-3 ${comparison.barcodeHasValue ? "text-slate-200" : "text-slate-500"}`}
-                      >
-                        {comparison.barcodeDisplay}
-=======
                       <td className={`px-4 py-3 ${barcodeValue ? "text-slate-200" : "text-slate-500"}`}>
                         {barcodeValue?.display ?? "—"}
->>>>>>> 6b963fe6
                       </td>
                       <td className="px-4 py-3 text-right">
                         <span className={`inline-flex items-center justify-end gap-2 text-sm ${match.className}`}>
