--- conflicted
+++ resolved
@@ -59,8 +59,6 @@
 };
 
 const normalizeKey = (s: string) => s.toLowerCase().replace(/[^a-z0-9]/g, "");
-<<<<<<< HEAD
-=======
 
 const BARCODE_FIELD_TITLES = [
   "Product Name",
@@ -221,7 +219,6 @@
 
   return m;
 })();
->>>>>>> e64f977c
 
 const LIVE_BUFFER_FIELDS: Array<{ label: string; keys: string[] }> = [
   { label: "Destination", keys: ["destinationwarehouseid", "destination_warehouse_id"] },
@@ -294,7 +291,6 @@
   const normalized = normalizeForSearch(combined);
   return normalized.length > 0 ? normalized : null;
 };
-<<<<<<< HEAD
 
 const hasKeyValueInBarcode = (barcodeText: string, key: string, value: string): boolean => {
   const normalizedValue = normalizeForSearch(value);
@@ -320,38 +316,6 @@
   }
 
   return false;
-};
-
-const createAliasMap = () => {
-  const map = new Map<string, string[]>();
-
-  const addToMap = (normalizedKey: string, aliases: string[]) => {
-    const existing = map.get(normalizedKey) ?? [];
-    const deduped = new Set([...existing, ...aliases.filter(Boolean)]);
-    map.set(normalizedKey, Array.from(deduped));
-  };
-
-  for (const field of LIVE_BUFFER_FIELDS) {
-    const aliases = new Set<string>();
-    aliases.add(field.label);
-
-    const labelSansParens = field.label.replace(/\s*\(.*?\)\s*/g, " ").trim();
-    if (labelSansParens) aliases.add(labelSansParens);
-
-    for (const key of field.keys) {
-      aliases.add(key);
-      const spaced = key.replace(/[_-]+/g, " ");
-      if (spaced && spaced !== key) aliases.add(spaced);
-    }
-
-    const aliasList = Array.from(aliases);
-    const normalizedKeys = aliasList.map((alias) => normalizeKey(alias));
-    for (const normalized of normalizedKeys) {
-      addToMap(normalized, aliasList);
-    }
-  }
-
-  return map;
 };
 
 const MATCH_STATES = {
@@ -367,54 +331,12 @@
   barcodeDisplay: string;
   barcodeHasValue: boolean;
   match: MatchState;
-=======
-
-const hasKeyValueInBarcode = (barcodeText: string, key: string, value: string): boolean => {
-  const normalizedValue = normalizeForSearch(value);
-  if (!normalizedValue) return false;
-
-  const normalizedKeyWords = normalizeForSearch(key)
-    .split(" ")
-    .filter(Boolean);
-  const meaningfulWords = normalizedKeyWords.filter((word) => word.length > 2);
-  const windowRadius = 60;
-
-  let index = barcodeText.indexOf(normalizedValue);
-  while (index !== -1) {
-    const start = Math.max(0, index - windowRadius);
-    const end = Math.min(barcodeText.length, index + normalizedValue.length + windowRadius);
-    const context = barcodeText.slice(start, end);
-
-    if (meaningfulWords.length === 0 || meaningfulWords.some((word) => context.includes(word))) {
-      return true;
-    }
-
-    index = barcodeText.indexOf(normalizedValue, index + normalizedValue.length);
-  }
-
-  return false;
-};
-
-const MATCH_STATES = {
-  match: { symbol: "✓", label: "Match", className: "text-green-600" },
-  mismatch: { symbol: "✗", label: "Mismatch", className: "text-red-600" },
-  noBarcode: { symbol: "–", label: "No barcode", className: "text-slate-500" },
-  noValue: { symbol: "–", label: "No OCR value", className: "text-slate-500" },
-} as const;
-
-type MatchState = (typeof MATCH_STATES)[keyof typeof MATCH_STATES];
-
-interface RowComparison {
-  barcodeDisplay: string;
-  barcodeHasValue: boolean;
-  match: MatchState;
 }
 
 interface BarcodeFieldValue {
   raw: string;
   display: string;
   comparable: string;
->>>>>>> e64f977c
 }
 
 const formatBarcodeValue = (normalizedKey: string, value: string): BarcodeFieldValue => {
@@ -531,54 +453,6 @@
   }, [kv]);
 
   const barcodeSearchText = useMemo(() => buildBarcodeSearchText(barcodes), [barcodes]);
-<<<<<<< HEAD
-  const barcodeKeyAliases = useMemo(() => createAliasMap(), []);
-
-  const getRowComparison = useCallback(
-    (rawKey: string, value: string): RowComparison => {
-      const normalizedKey = normalizeKey(rawKey);
-      const trimmedValue = value.trim();
-
-      if (!barcodeSearchText) {
-        return {
-          barcodeDisplay: "—",
-          barcodeHasValue: false,
-          match: MATCH_STATES.noBarcode,
-        };
-      }
-
-      if (!trimmedValue) {
-        return {
-          barcodeDisplay: "—",
-          barcodeHasValue: false,
-          match: MATCH_STATES.noValue,
-        };
-      }
-
-      const aliasCandidates = barcodeKeyAliases.get(normalizedKey) ?? [];
-      const potentialKeys = Array.from(
-        new Set([rawKey, normalizedKey, ...aliasCandidates].map((key) => key.trim()).filter(Boolean)),
-      );
-
-      const found = potentialKeys.some((key) => hasKeyValueInBarcode(barcodeSearchText, key, trimmedValue));
-
-      if (found) {
-        return {
-          barcodeDisplay: trimmedValue,
-          barcodeHasValue: true,
-          match: MATCH_STATES.match,
-        };
-      }
-
-      return {
-        barcodeDisplay: "Not found in barcode",
-        barcodeHasValue: false,
-        match: MATCH_STATES.mismatch,
-      };
-    },
-    [barcodeKeyAliases, barcodeSearchText],
-  );
-=======
 
   const getBarcodeValueForOcrKey = (normalizedOcrKey: string): BarcodeFieldValue | null => {
     const mapped = OCR_TO_BARCODE_KEY[normalizedOcrKey];
@@ -605,7 +479,6 @@
     }
     return { symbol: "✗", label: "Mismatch", className: "text-red-600" };
   };
->>>>>>> e64f977c
 
   const getBufferValue = (keys: string[]) => {
     for (const k of keys) {
@@ -871,27 +744,15 @@
               <tbody>
                 {Object.entries(kv).map(([rawKey, rawVal]) => {
                   const ocrValue = String(rawVal ?? "");
-<<<<<<< HEAD
-                  const comparison = getRowComparison(rawKey, ocrValue);
-                  const { match } = comparison;
-=======
                   const barcodeValue = getBarcodeValueForOcrKey(ocrKey);
                   const match = getRowMatch(ocrKey, ocrValue, barcodeValue);
->>>>>>> e64f977c
 
                   return (
                     <tr key={rawKey} className="border-b border-white/10 last:border-0">
                       <td className="px-4 py-3 font-medium text-slate-100">{rawKey}</td>
                       <td className="px-4 py-3 text-slate-200">{ocrValue}</td>
-<<<<<<< HEAD
-                      <td
-                        className={`px-4 py-3 ${comparison.barcodeHasValue ? "text-slate-200" : "text-slate-500"}`}
-                      >
-                        {comparison.barcodeDisplay}
-=======
                       <td className={`px-4 py-3 ${barcodeValue ? "text-slate-200" : "text-slate-500"}`}>
                         {barcodeValue?.display ?? "—"}
->>>>>>> e64f977c
                       </td>
                       <td className="px-4 py-3 text-right">
                         <span className={`inline-flex items-center justify-end gap-2 text-sm ${match.className}`}>
