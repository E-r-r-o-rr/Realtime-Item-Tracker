--- conflicted
+++ resolved
@@ -353,11 +353,7 @@
                 {Object.entries(kv).map(([key, value]) => {
                   const normalizedKey = normalizeKey(key);
                   const isItemCodeRow = normalizedKey === 'itemcode';
-<<<<<<< HEAD
                   const shouldShowBarcodes = barcodes.length > 0;
-=======
-                  const hasBarcode = isItemCodeRow && barcodes.length > 0;
->>>>>>> 8e08d9ef
                   const matchState = getMatchState(isItemCodeRow);
 
                   return (
@@ -368,17 +364,11 @@
                       <td className="px-3 py-2 font-medium">{key}</td>
                       <td className="px-3 py-2">{value}</td>
                       <td
-<<<<<<< HEAD
                         className={`px-3 py-2 ${
                           shouldShowBarcodes ? '' : 'text-[var(--color-textSecondary)]'
                         }`}
                       >
                         {shouldShowBarcodes ? barcodes.join(', ') : '—'}
-=======
-                        className={`px-3 py-2 ${hasBarcode ? '' : 'text-[var(--color-textSecondary)]'}`}
-                      >
-                        {hasBarcode ? barcodes.join(', ') : '—'}
->>>>>>> 8e08d9ef
                       </td>
                       <td className="px-3 py-2">
                         <span
