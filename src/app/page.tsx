<<<<<<< HEAD
import Link from 'next/link';
import { Card } from '@/components/ui/card';
import { ORDER_FIELD_LABELS, ORDER_FIELD_KEYS } from '@/types/warehouse';

const fieldSummaries = [
  'Destination (Rack Number) — where the item is staged for loading.',
  'Item Name — the product description that appears on the ticket.',
  'Tracking ID — the primary key used to match bookings.',
  'Truck Number — equipment assigned to the load.',
  'Ship Date — planned pickup date for the shipment.',
  'Expected Departure Time — latest departure commitment.',
  'Origin — origin warehouse or plant.',
];
=======
"use client";

import { useCallback, useEffect, useMemo, useState } from 'react';
import { Card } from '@/components/ui/card';
import { Button } from '@/components/ui/button';
import { Input } from '@/components/ui/input';
import { ThemeToggle } from '@/components/theme-toggle';
import {
  bookingSamples,
  storageSamples,
  OrderFields,
  StorageRow,
} from '@/data/orderSamples';

const emptyOrder: OrderFields = {
  destination: '',
  itemName: '',
  trackingId: '',
  truckNumber: '',
  shipDate: '',
  expectedDeparture: '',
  origin: '',
};

const columnConfig: { key: keyof OrderFields; label: string }[] = [
  { key: 'destination', label: 'Destination (Rack Number)' },
  { key: 'itemName', label: 'Item Name' },
  { key: 'trackingId', label: 'Tracking ID' },
  { key: 'truckNumber', label: 'Truck Number' },
  { key: 'shipDate', label: 'Ship Date' },
  { key: 'expectedDeparture', label: 'Expected Departure Time' },
  { key: 'origin', label: 'Origin' },
];

type EditableStorageField = 'destination' | 'trackingId' | 'expectedDeparture';

interface ScannedRecord extends OrderFields {
  scannedAt: string;
}

interface CurrentScanState {
  raw: ScannedRecord;
  resolved: OrderFields;
  bookingMatch: boolean;
  bookingMessage: string;
  storageMatch: boolean;
  storageMessage: string;
  storageRowId?: string;
  lastUpdated: string;
}

function formatTimestamp(value: string) {
  if (!value) return '';
  const date = new Date(value);
  if (Number.isNaN(date.getTime())) return value;
  return date.toLocaleString();
}
>>>>>>> 5dd8945b

export default function HomePage() {
  const [storageRows, setStorageRows] = useState<StorageRow[]>(() => storageSamples);
  const [manualForm, setManualForm] = useState<OrderFields>({ ...emptyOrder });
  const [selectedSample, setSelectedSample] = useState<string>('');
  const [scannedArchive, setScannedArchive] = useState<ScannedRecord[]>([]);
  const [currentScan, setCurrentScan] = useState<CurrentScanState | null>(null);
  const [statusMessage, setStatusMessage] = useState<string | null>(null);

  const bookingLookup = useMemo(() => {
    const byTracking = new Map<string, OrderFields>();
    for (const order of bookingSamples) {
      byTracking.set(order.trackingId, order);
    }
    return byTracking;
  }, []);

  const handleStorageFieldChange = (
    id: string,
    field: EditableStorageField,
    value: string,
  ) => {
    setStorageRows((prev) =>
      prev.map((row) => (row.id === id ? { ...row, [field]: value } : row)),
    );
    setStatusMessage(
      `Storage row ${id} updated: ${field.replace(/([A-Z])/g, ' $1').toLowerCase()} set to ${value || '—'}.`,
    );
  };

  const refreshCurrentScan = useCallback(() => {
    setCurrentScan((prev) => {
      if (!prev) return prev;
      const now = new Date().toISOString();
      if (!prev.storageRowId) {
        return { ...prev, lastUpdated: now };
      }
      const storageRow = storageRows.find((row) => row.id === prev.storageRowId);
      if (!storageRow) {
        return {
          ...prev,
          storageMatch: false,
          storageMessage: 'Linked storage row was not found during refresh.',
          lastUpdated: now,
        };
      }
      return {
        ...prev,
        resolved: { ...storageRow },
        storageMatch: true,
        storageMessage: `Data refreshed from storage row ${storageRow.id}.`,
        lastUpdated: now,
      };
    });
  }, [storageRows]);

  useEffect(() => {
    const interval = setInterval(() => {
      refreshCurrentScan();
    }, 300000); // 5 minutes
    return () => clearInterval(interval);
  }, [refreshCurrentScan]);

  useEffect(() => {
    if (currentScan) {
      refreshCurrentScan();
    }
  }, [storageRows, refreshCurrentScan]);

  const handleScan = useCallback(
    (order: OrderFields) => {
      const now = new Date();
      const scanned: ScannedRecord = {
        ...order,
        scannedAt: now.toISOString(),
      };
      setScannedArchive((prev) => [scanned, ...prev]);

      const bookingMatch = bookingLookup.get(order.trackingId);
      let bookingMessage = 'Booked item not found in the Booking Table.';
      let storageMessage = 'Storage lookup skipped because booking was not located.';
      let resolved: OrderFields = { ...order };
      let storageRowId: string | undefined;
      let storageMatch = false;

      if (bookingMatch) {
        bookingMessage = 'Booking located and verified.';
        const storageRow = storageRows.find(
          (row) => row.truckNumber === order.truckNumber && row.shipDate === order.shipDate,
        );
        if (storageRow) {
          resolved = { ...storageRow };
          storageRowId = storageRow.id;
          storageMatch = true;
          storageMessage = `Linked to storage row ${storageRow.id}.`;
        } else {
          storageMessage = 'Storage entry not found for the scanned truck and ship date.';
        }
      }

      setCurrentScan({
        raw: scanned,
        resolved,
        bookingMatch: Boolean(bookingMatch),
        bookingMessage,
        storageMatch,
        storageMessage,
        storageRowId,
        lastUpdated: now.toISOString(),
      });

      setStatusMessage(
        !bookingMatch
          ? 'Scan saved, but the booking entry was not found.'
          : storageMatch
          ? `Scan saved. Storage row ${storageRowId} applied.`
          : 'Scan saved. Storage entry pending.',
      );
      setSelectedSample('');
      setManualForm({ ...emptyOrder });
    },
    [bookingLookup, storageRows],
  );

  const handleManualChange = (field: keyof OrderFields, value: string) => {
    setManualForm((prev) => ({ ...prev, [field]: value }));
  };

  const handleManualScan = () => {
    const missing = Object.entries(manualForm).filter(([, value]) => !value.trim());
    if (missing.length > 0) {
      setStatusMessage('Please complete all fields before scanning a manual entry.');
      return;
    }
    handleScan(manualForm);
  };

  const handleSampleScan = () => {
    if (!selectedSample) {
      setStatusMessage('Select a booking sample to simulate a scan.');
      return;
    }
    const sample = bookingLookup.get(selectedSample);
    if (!sample) {
      setStatusMessage('The selected booking sample could not be found.');
      return;
    }
    handleScan(sample);
  };

  return (
<<<<<<< HEAD
    <div className="space-y-10">
      <section className="space-y-4">
        <h1 className="text-3xl font-bold">Warehouse Scanning Console</h1>
        <p className="max-w-3xl text-base text-[var(--color-foreground)]/80">
          Use the navigation to upload or simulate scans, review live bookings and storage assignments, and monitor the
          validation buffer that refreshes every five minutes. All scans are archived automatically for traceability.
        </p>
        <div className="flex flex-wrap gap-3 text-sm">
          <Link href="/scan" className="rounded-md bg-[var(--color-accent)] px-4 py-2 font-semibold text-white transition-colors hover:bg-[var(--color-accent)]/90">
            Start Scanning
          </Link>
          <Link href="/bookings" className="rounded-md border border-[var(--color-border)] px-4 py-2 font-semibold transition-colors hover:border-[var(--color-accent)] hover:text-[var(--color-accent)]">
            Review Booking Table
          </Link>
        </div>
      </section>

      <section className="grid gap-4 md:grid-cols-2">
        {fieldSummaries.map((summary, index) => {
          const key = ORDER_FIELD_KEYS[index];
          return (
            <Card key={summary} header={<span className="font-semibold">{ORDER_FIELD_LABELS[key]}</span>}>
              <p className="text-sm text-[var(--color-foreground)]/80">{summary}</p>
            </Card>
          );
        })}
      </section>

      <section className="grid gap-4 md:grid-cols-2">
        <Card header={<span className="font-semibold">Scan Workflow</span>}>
          <ol className="list-decimal space-y-2 pl-5 text-sm text-[var(--color-foreground)]/80">
            <li>Upload an order ticket on the Scan page or simulate a scan using a seeded booking.</li>
            <li>The system OCRs the ticket, normalizes the seven required fields, and stores the record.</li>
            <li>Each scan is copied to the archive table and the single-row current buffer.</li>
            <li>A validation job compares the scan against bookings and storage, refreshing every five minutes.</li>
          </ol>
        </Card>
        <Card header={<span className="font-semibold">Where to Look</span>}>
          <ul className="space-y-2 text-sm text-[var(--color-foreground)]/80">
            <li>
              <strong>Bookings:</strong> seeded expectations for upcoming loads.
            </li>
            <li>
              <strong>Storage:</strong> live rack assignments with editable destination, tracking ID, and departure time.
            </li>
            <li>
              <strong>Current Scan:</strong> validation buffer that mirrors the latest scan.
            </li>
            <li>
              <strong>Archive:</strong> running history of every scanned ticket.
            </li>
          </ul>
        </Card>
      </section>
    </div>
=======
    <main className="min-h-screen px-4 py-8 md:px-8 lg:px-12">
      <header className="flex flex-col gap-4 pb-8 md:flex-row md:items-center md:justify-between">
        <div className="space-y-2">
          <h1 className="text-3xl font-bold">Warehouse Scanning Console</h1>
          <p className="max-w-3xl text-sm text-[var(--color-textSecondary)] md:text-base">
            Scan printed order tickets, validate them against booking records, and keep storage data in sync.
            The console maintains an archive of every scan and continuously refreshes the live buffer from storage.
          </p>
        </div>
        <ThemeToggle />
      </header>

      {statusMessage && (
        <div className="mb-6 rounded-md border border-dashed border-[var(--color-borderColor)] bg-[var(--color-backgroundSecondary)] px-4 py-3 text-sm">
          {statusMessage}
        </div>
      )}

      <section className="grid gap-6 lg:grid-cols-2">
        <Card
          header={<span className="font-semibold">Simulate a Scan with Booking Samples</span>}
        >
          <div className="flex flex-col gap-4 md:flex-row md:items-end">
            <label className="flex-1 text-sm">
              <span className="mb-2 block font-medium">Booking sample</span>
              <select
                className="w-full rounded-md border border-[var(--color-borderColor)] bg-[var(--color-backgroundSecondary)] px-3 py-2 text-sm focus:outline-none focus:ring-2 focus:ring-[var(--color-accent)]"
                value={selectedSample}
                onChange={(event) => setSelectedSample(event.target.value)}
              >
                <option value="">Select a booking to scan…</option>
                {bookingSamples.map((order) => (
                  <option key={order.trackingId} value={order.trackingId}>
                    {order.itemName} — {order.trackingId}
                  </option>
                ))}
              </select>
            </label>
            <Button className="hover:cursor-pointer" onClick={handleSampleScan}>
              Scan Selected Sample
            </Button>
          </div>
        </Card>

        <Card
          header={<span className="font-semibold">Manual Entry Scan</span>}
        >
          <div className="grid grid-cols-1 gap-4 md:grid-cols-2">
            {columnConfig.map(({ key, label }) => (
              <label key={key} className="text-sm">
                <span className="mb-1 block font-medium">{label}</span>
                <Input
                  type={key === 'shipDate' ? 'date' : key === 'expectedDeparture' ? 'time' : 'text'}
                  value={manualForm[key]}
                  onChange={(event) => handleManualChange(key, event.target.value)}
                  placeholder={label}
                />
              </label>
            ))}
          </div>
          <div className="mt-4 flex flex-wrap gap-3">
            <Button className="hover:cursor-pointer" onClick={handleManualScan}>
              Scan Manual Entry
            </Button>
            <Button
              className="hover:cursor-pointer"
              variant="outline"
              type="button"
              onClick={() => setManualForm({ ...emptyOrder })}
            >
              Clear Form
            </Button>
          </div>
        </Card>
      </section>

      <section className="mt-8 grid gap-6 lg:grid-cols-2">
        <Card header={<span className="font-semibold">Booking Table</span>}>
          <div className="overflow-x-auto">
            <table className="min-w-full table-auto text-sm">
              <thead>
                <tr className="bg-[var(--color-backgroundSecondary)]">
                  {columnConfig.map(({ key, label }) => (
                    <th key={key} className="px-3 py-2 text-left font-semibold">
                      {label}
                    </th>
                  ))}
                </tr>
              </thead>
              <tbody>
                {bookingSamples.map((order) => (
                  <tr key={order.trackingId} className="border-t border-[var(--color-borderColor)]">
                    {columnConfig.map(({ key }) => (
                      <td key={key} className="px-3 py-2 align-top">
                        {order[key]}
                      </td>
                    ))}
                  </tr>
                ))}
              </tbody>
            </table>
          </div>
        </Card>

        <Card header={<span className="font-semibold">Storage Table (Live Updates)</span>}>
          <div className="overflow-x-auto">
            <table className="min-w-full table-auto text-sm">
              <thead>
                <tr className="bg-[var(--color-backgroundSecondary)]">
                  <th className="px-3 py-2 text-left font-semibold">Storage ID</th>
                  {columnConfig.map(({ key, label }) => (
                    <th key={key} className="px-3 py-2 text-left font-semibold">
                      {label}
                    </th>
                  ))}
                </tr>
              </thead>
              <tbody>
                {storageRows.map((row) => (
                  <tr key={row.id} className="border-t border-[var(--color-borderColor)]">
                    <td className="px-3 py-2 align-top font-medium">{row.id}</td>
                    {columnConfig.map(({ key }) => (
                      <td key={key} className="px-3 py-2 align-top">
                        {key === 'destination' || key === 'trackingId' || key === 'expectedDeparture' ? (
                          <Input
                            type={key === 'expectedDeparture' ? 'time' : 'text'}
                            value={row[key]}
                            onChange={(event) =>
                              handleStorageFieldChange(row.id, key as EditableStorageField, event.target.value)
                            }
                            className="min-w-[7rem]"
                          />
                        ) : (
                          row[key]
                        )}
                      </td>
                    ))}
                  </tr>
                ))}
              </tbody>
            </table>
          </div>
          <p className="mt-3 text-xs text-[var(--color-textSecondary)]">
            Destination, Tracking ID, and Expected Departure Time fields accept live edits. Linked scans refresh every five minutes and whenever storage data changes.
          </p>
        </Card>
      </section>

      <section className="mt-8 grid gap-6 lg:grid-cols-2">
        <Card header={<span className="font-semibold">Table 1 — Scanned Orders Archive</span>}>
          <div className="overflow-x-auto">
            <table className="min-w-full table-auto text-sm">
              <thead>
                <tr className="bg-[var(--color-backgroundSecondary)]">
                  {columnConfig.map(({ key, label }) => (
                    <th key={key} className="px-3 py-2 text-left font-semibold">
                      {label}
                    </th>
                  ))}
                </tr>
              </thead>
              <tbody>
                {scannedArchive.length === 0 ? (
                  <tr>
                    <td colSpan={columnConfig.length} className="px-3 py-4 text-center text-[var(--color-textSecondary)]">
                      Scan an order ticket to populate the archive.
                    </td>
                  </tr>
                ) : (
                  scannedArchive.map((record) => (
                    <tr
                      key={`${record.trackingId}-${record.scannedAt}`}
                      className="border-t border-[var(--color-borderColor)]"
                    >
                      {columnConfig.map(({ key }) => (
                        <td key={key} className="px-3 py-2 align-top">
                          {record[key]}
                        </td>
                      ))}
                    </tr>
                  ))
                )}
              </tbody>
            </table>
          </div>
        </Card>

        <Card header={<span className="font-semibold">Table 2 — Current Scan Buffer & Validation</span>}>
          <div className="space-y-4">
            <div className="rounded-md border border-[var(--color-borderColor)] bg-[var(--color-backgroundSecondary)] px-3 py-2 text-sm">
              <p className="font-medium">Booking Check</p>
              <p className={currentScan?.bookingMatch ? 'text-green-600' : 'text-red-600'}>
                {currentScan ? currentScan.bookingMessage : 'Awaiting scan.'}
              </p>
            </div>
            <div className="rounded-md border border-[var(--color-borderColor)] bg-[var(--color-backgroundSecondary)] px-3 py-2 text-sm">
              <p className="font-medium">Storage Check</p>
              <p className={currentScan?.storageMatch ? 'text-green-600' : 'text-amber-600'}>
                {currentScan
                  ? currentScan.storageMessage
                  : 'Storage data will be evaluated after a scan is recorded.'}
              </p>
              {currentScan?.storageRowId && (
                <p className="mt-1 text-xs text-[var(--color-textSecondary)]">
                  Tracking storage row: {currentScan.storageRowId}. Last updated {formatTimestamp(currentScan.lastUpdated)}.
                </p>
              )}
            </div>
            <div className="overflow-x-auto">
              <table className="min-w-full table-auto text-sm">
                <thead>
                  <tr className="bg-[var(--color-backgroundSecondary)]">
                    {columnConfig.map(({ key, label }) => (
                      <th key={key} className="px-3 py-2 text-left font-semibold">
                        {label}
                      </th>
                    ))}
                  </tr>
                </thead>
                <tbody>
                  {currentScan ? (
                    <tr className="border-t border-[var(--color-borderColor)]">
                      {columnConfig.map(({ key }) => (
                        <td key={key} className="px-3 py-2 align-top">
                          {currentScan.resolved[key]}
                        </td>
                      ))}
                    </tr>
                  ) : (
                    <tr>
                      <td colSpan={columnConfig.length} className="px-3 py-4 text-center text-[var(--color-textSecondary)]">
                        Waiting for the first scan.
                      </td>
                    </tr>
                  )}
                </tbody>
              </table>
            </div>
            <div className="flex flex-wrap items-center gap-3">
              <Button className="hover:cursor-pointer" variant="outline" onClick={() => refreshCurrentScan()}>
                Refresh from Storage Now
              </Button>
              <p className="text-xs text-[var(--color-textSecondary)]">
                Automatic refresh runs every 5 minutes and whenever storage data changes.
              </p>
            </div>
          </div>
        </Card>
      </section>
    </main>
>>>>>>> 5dd8945b
  );
}<|MERGE_RESOLUTION|>--- conflicted
+++ resolved
@@ -1,4 +1,3 @@
-<<<<<<< HEAD
 import Link from 'next/link';
 import { Card } from '@/components/ui/card';
 import { ORDER_FIELD_LABELS, ORDER_FIELD_KEYS } from '@/types/warehouse';
@@ -12,217 +11,9 @@
   'Expected Departure Time — latest departure commitment.',
   'Origin — origin warehouse or plant.',
 ];
-=======
-"use client";
-
-import { useCallback, useEffect, useMemo, useState } from 'react';
-import { Card } from '@/components/ui/card';
-import { Button } from '@/components/ui/button';
-import { Input } from '@/components/ui/input';
-import { ThemeToggle } from '@/components/theme-toggle';
-import {
-  bookingSamples,
-  storageSamples,
-  OrderFields,
-  StorageRow,
-} from '@/data/orderSamples';
-
-const emptyOrder: OrderFields = {
-  destination: '',
-  itemName: '',
-  trackingId: '',
-  truckNumber: '',
-  shipDate: '',
-  expectedDeparture: '',
-  origin: '',
-};
-
-const columnConfig: { key: keyof OrderFields; label: string }[] = [
-  { key: 'destination', label: 'Destination (Rack Number)' },
-  { key: 'itemName', label: 'Item Name' },
-  { key: 'trackingId', label: 'Tracking ID' },
-  { key: 'truckNumber', label: 'Truck Number' },
-  { key: 'shipDate', label: 'Ship Date' },
-  { key: 'expectedDeparture', label: 'Expected Departure Time' },
-  { key: 'origin', label: 'Origin' },
-];
-
-type EditableStorageField = 'destination' | 'trackingId' | 'expectedDeparture';
-
-interface ScannedRecord extends OrderFields {
-  scannedAt: string;
-}
-
-interface CurrentScanState {
-  raw: ScannedRecord;
-  resolved: OrderFields;
-  bookingMatch: boolean;
-  bookingMessage: string;
-  storageMatch: boolean;
-  storageMessage: string;
-  storageRowId?: string;
-  lastUpdated: string;
-}
-
-function formatTimestamp(value: string) {
-  if (!value) return '';
-  const date = new Date(value);
-  if (Number.isNaN(date.getTime())) return value;
-  return date.toLocaleString();
-}
->>>>>>> 5dd8945b
 
 export default function HomePage() {
-  const [storageRows, setStorageRows] = useState<StorageRow[]>(() => storageSamples);
-  const [manualForm, setManualForm] = useState<OrderFields>({ ...emptyOrder });
-  const [selectedSample, setSelectedSample] = useState<string>('');
-  const [scannedArchive, setScannedArchive] = useState<ScannedRecord[]>([]);
-  const [currentScan, setCurrentScan] = useState<CurrentScanState | null>(null);
-  const [statusMessage, setStatusMessage] = useState<string | null>(null);
-
-  const bookingLookup = useMemo(() => {
-    const byTracking = new Map<string, OrderFields>();
-    for (const order of bookingSamples) {
-      byTracking.set(order.trackingId, order);
-    }
-    return byTracking;
-  }, []);
-
-  const handleStorageFieldChange = (
-    id: string,
-    field: EditableStorageField,
-    value: string,
-  ) => {
-    setStorageRows((prev) =>
-      prev.map((row) => (row.id === id ? { ...row, [field]: value } : row)),
-    );
-    setStatusMessage(
-      `Storage row ${id} updated: ${field.replace(/([A-Z])/g, ' $1').toLowerCase()} set to ${value || '—'}.`,
-    );
-  };
-
-  const refreshCurrentScan = useCallback(() => {
-    setCurrentScan((prev) => {
-      if (!prev) return prev;
-      const now = new Date().toISOString();
-      if (!prev.storageRowId) {
-        return { ...prev, lastUpdated: now };
-      }
-      const storageRow = storageRows.find((row) => row.id === prev.storageRowId);
-      if (!storageRow) {
-        return {
-          ...prev,
-          storageMatch: false,
-          storageMessage: 'Linked storage row was not found during refresh.',
-          lastUpdated: now,
-        };
-      }
-      return {
-        ...prev,
-        resolved: { ...storageRow },
-        storageMatch: true,
-        storageMessage: `Data refreshed from storage row ${storageRow.id}.`,
-        lastUpdated: now,
-      };
-    });
-  }, [storageRows]);
-
-  useEffect(() => {
-    const interval = setInterval(() => {
-      refreshCurrentScan();
-    }, 300000); // 5 minutes
-    return () => clearInterval(interval);
-  }, [refreshCurrentScan]);
-
-  useEffect(() => {
-    if (currentScan) {
-      refreshCurrentScan();
-    }
-  }, [storageRows, refreshCurrentScan]);
-
-  const handleScan = useCallback(
-    (order: OrderFields) => {
-      const now = new Date();
-      const scanned: ScannedRecord = {
-        ...order,
-        scannedAt: now.toISOString(),
-      };
-      setScannedArchive((prev) => [scanned, ...prev]);
-
-      const bookingMatch = bookingLookup.get(order.trackingId);
-      let bookingMessage = 'Booked item not found in the Booking Table.';
-      let storageMessage = 'Storage lookup skipped because booking was not located.';
-      let resolved: OrderFields = { ...order };
-      let storageRowId: string | undefined;
-      let storageMatch = false;
-
-      if (bookingMatch) {
-        bookingMessage = 'Booking located and verified.';
-        const storageRow = storageRows.find(
-          (row) => row.truckNumber === order.truckNumber && row.shipDate === order.shipDate,
-        );
-        if (storageRow) {
-          resolved = { ...storageRow };
-          storageRowId = storageRow.id;
-          storageMatch = true;
-          storageMessage = `Linked to storage row ${storageRow.id}.`;
-        } else {
-          storageMessage = 'Storage entry not found for the scanned truck and ship date.';
-        }
-      }
-
-      setCurrentScan({
-        raw: scanned,
-        resolved,
-        bookingMatch: Boolean(bookingMatch),
-        bookingMessage,
-        storageMatch,
-        storageMessage,
-        storageRowId,
-        lastUpdated: now.toISOString(),
-      });
-
-      setStatusMessage(
-        !bookingMatch
-          ? 'Scan saved, but the booking entry was not found.'
-          : storageMatch
-          ? `Scan saved. Storage row ${storageRowId} applied.`
-          : 'Scan saved. Storage entry pending.',
-      );
-      setSelectedSample('');
-      setManualForm({ ...emptyOrder });
-    },
-    [bookingLookup, storageRows],
-  );
-
-  const handleManualChange = (field: keyof OrderFields, value: string) => {
-    setManualForm((prev) => ({ ...prev, [field]: value }));
-  };
-
-  const handleManualScan = () => {
-    const missing = Object.entries(manualForm).filter(([, value]) => !value.trim());
-    if (missing.length > 0) {
-      setStatusMessage('Please complete all fields before scanning a manual entry.');
-      return;
-    }
-    handleScan(manualForm);
-  };
-
-  const handleSampleScan = () => {
-    if (!selectedSample) {
-      setStatusMessage('Select a booking sample to simulate a scan.');
-      return;
-    }
-    const sample = bookingLookup.get(selectedSample);
-    if (!sample) {
-      setStatusMessage('The selected booking sample could not be found.');
-      return;
-    }
-    handleScan(sample);
-  };
-
   return (
-<<<<<<< HEAD
     <div className="space-y-10">
       <section className="space-y-4">
         <h1 className="text-3xl font-bold">Warehouse Scanning Console</h1>
@@ -231,10 +22,16 @@
           validation buffer that refreshes every five minutes. All scans are archived automatically for traceability.
         </p>
         <div className="flex flex-wrap gap-3 text-sm">
-          <Link href="/scan" className="rounded-md bg-[var(--color-accent)] px-4 py-2 font-semibold text-white transition-colors hover:bg-[var(--color-accent)]/90">
+          <Link
+            href="/scan"
+            className="rounded-md bg-[var(--color-accent)] px-4 py-2 font-semibold text-white transition-colors hover:bg-[var(--color-accent)]/90"
+          >
             Start Scanning
           </Link>
-          <Link href="/bookings" className="rounded-md border border-[var(--color-border)] px-4 py-2 font-semibold transition-colors hover:border-[var(--color-accent)] hover:text-[var(--color-accent)]">
+          <Link
+            href="/bookings"
+            className="rounded-md border border-[var(--color-border)] px-4 py-2 font-semibold transition-colors hover:border-[var(--color-accent)] hover:text-[var(--color-accent)]"
+          >
             Review Booking Table
           </Link>
         </div>
@@ -278,257 +75,5 @@
         </Card>
       </section>
     </div>
-=======
-    <main className="min-h-screen px-4 py-8 md:px-8 lg:px-12">
-      <header className="flex flex-col gap-4 pb-8 md:flex-row md:items-center md:justify-between">
-        <div className="space-y-2">
-          <h1 className="text-3xl font-bold">Warehouse Scanning Console</h1>
-          <p className="max-w-3xl text-sm text-[var(--color-textSecondary)] md:text-base">
-            Scan printed order tickets, validate them against booking records, and keep storage data in sync.
-            The console maintains an archive of every scan and continuously refreshes the live buffer from storage.
-          </p>
-        </div>
-        <ThemeToggle />
-      </header>
-
-      {statusMessage && (
-        <div className="mb-6 rounded-md border border-dashed border-[var(--color-borderColor)] bg-[var(--color-backgroundSecondary)] px-4 py-3 text-sm">
-          {statusMessage}
-        </div>
-      )}
-
-      <section className="grid gap-6 lg:grid-cols-2">
-        <Card
-          header={<span className="font-semibold">Simulate a Scan with Booking Samples</span>}
-        >
-          <div className="flex flex-col gap-4 md:flex-row md:items-end">
-            <label className="flex-1 text-sm">
-              <span className="mb-2 block font-medium">Booking sample</span>
-              <select
-                className="w-full rounded-md border border-[var(--color-borderColor)] bg-[var(--color-backgroundSecondary)] px-3 py-2 text-sm focus:outline-none focus:ring-2 focus:ring-[var(--color-accent)]"
-                value={selectedSample}
-                onChange={(event) => setSelectedSample(event.target.value)}
-              >
-                <option value="">Select a booking to scan…</option>
-                {bookingSamples.map((order) => (
-                  <option key={order.trackingId} value={order.trackingId}>
-                    {order.itemName} — {order.trackingId}
-                  </option>
-                ))}
-              </select>
-            </label>
-            <Button className="hover:cursor-pointer" onClick={handleSampleScan}>
-              Scan Selected Sample
-            </Button>
-          </div>
-        </Card>
-
-        <Card
-          header={<span className="font-semibold">Manual Entry Scan</span>}
-        >
-          <div className="grid grid-cols-1 gap-4 md:grid-cols-2">
-            {columnConfig.map(({ key, label }) => (
-              <label key={key} className="text-sm">
-                <span className="mb-1 block font-medium">{label}</span>
-                <Input
-                  type={key === 'shipDate' ? 'date' : key === 'expectedDeparture' ? 'time' : 'text'}
-                  value={manualForm[key]}
-                  onChange={(event) => handleManualChange(key, event.target.value)}
-                  placeholder={label}
-                />
-              </label>
-            ))}
-          </div>
-          <div className="mt-4 flex flex-wrap gap-3">
-            <Button className="hover:cursor-pointer" onClick={handleManualScan}>
-              Scan Manual Entry
-            </Button>
-            <Button
-              className="hover:cursor-pointer"
-              variant="outline"
-              type="button"
-              onClick={() => setManualForm({ ...emptyOrder })}
-            >
-              Clear Form
-            </Button>
-          </div>
-        </Card>
-      </section>
-
-      <section className="mt-8 grid gap-6 lg:grid-cols-2">
-        <Card header={<span className="font-semibold">Booking Table</span>}>
-          <div className="overflow-x-auto">
-            <table className="min-w-full table-auto text-sm">
-              <thead>
-                <tr className="bg-[var(--color-backgroundSecondary)]">
-                  {columnConfig.map(({ key, label }) => (
-                    <th key={key} className="px-3 py-2 text-left font-semibold">
-                      {label}
-                    </th>
-                  ))}
-                </tr>
-              </thead>
-              <tbody>
-                {bookingSamples.map((order) => (
-                  <tr key={order.trackingId} className="border-t border-[var(--color-borderColor)]">
-                    {columnConfig.map(({ key }) => (
-                      <td key={key} className="px-3 py-2 align-top">
-                        {order[key]}
-                      </td>
-                    ))}
-                  </tr>
-                ))}
-              </tbody>
-            </table>
-          </div>
-        </Card>
-
-        <Card header={<span className="font-semibold">Storage Table (Live Updates)</span>}>
-          <div className="overflow-x-auto">
-            <table className="min-w-full table-auto text-sm">
-              <thead>
-                <tr className="bg-[var(--color-backgroundSecondary)]">
-                  <th className="px-3 py-2 text-left font-semibold">Storage ID</th>
-                  {columnConfig.map(({ key, label }) => (
-                    <th key={key} className="px-3 py-2 text-left font-semibold">
-                      {label}
-                    </th>
-                  ))}
-                </tr>
-              </thead>
-              <tbody>
-                {storageRows.map((row) => (
-                  <tr key={row.id} className="border-t border-[var(--color-borderColor)]">
-                    <td className="px-3 py-2 align-top font-medium">{row.id}</td>
-                    {columnConfig.map(({ key }) => (
-                      <td key={key} className="px-3 py-2 align-top">
-                        {key === 'destination' || key === 'trackingId' || key === 'expectedDeparture' ? (
-                          <Input
-                            type={key === 'expectedDeparture' ? 'time' : 'text'}
-                            value={row[key]}
-                            onChange={(event) =>
-                              handleStorageFieldChange(row.id, key as EditableStorageField, event.target.value)
-                            }
-                            className="min-w-[7rem]"
-                          />
-                        ) : (
-                          row[key]
-                        )}
-                      </td>
-                    ))}
-                  </tr>
-                ))}
-              </tbody>
-            </table>
-          </div>
-          <p className="mt-3 text-xs text-[var(--color-textSecondary)]">
-            Destination, Tracking ID, and Expected Departure Time fields accept live edits. Linked scans refresh every five minutes and whenever storage data changes.
-          </p>
-        </Card>
-      </section>
-
-      <section className="mt-8 grid gap-6 lg:grid-cols-2">
-        <Card header={<span className="font-semibold">Table 1 — Scanned Orders Archive</span>}>
-          <div className="overflow-x-auto">
-            <table className="min-w-full table-auto text-sm">
-              <thead>
-                <tr className="bg-[var(--color-backgroundSecondary)]">
-                  {columnConfig.map(({ key, label }) => (
-                    <th key={key} className="px-3 py-2 text-left font-semibold">
-                      {label}
-                    </th>
-                  ))}
-                </tr>
-              </thead>
-              <tbody>
-                {scannedArchive.length === 0 ? (
-                  <tr>
-                    <td colSpan={columnConfig.length} className="px-3 py-4 text-center text-[var(--color-textSecondary)]">
-                      Scan an order ticket to populate the archive.
-                    </td>
-                  </tr>
-                ) : (
-                  scannedArchive.map((record) => (
-                    <tr
-                      key={`${record.trackingId}-${record.scannedAt}`}
-                      className="border-t border-[var(--color-borderColor)]"
-                    >
-                      {columnConfig.map(({ key }) => (
-                        <td key={key} className="px-3 py-2 align-top">
-                          {record[key]}
-                        </td>
-                      ))}
-                    </tr>
-                  ))
-                )}
-              </tbody>
-            </table>
-          </div>
-        </Card>
-
-        <Card header={<span className="font-semibold">Table 2 — Current Scan Buffer & Validation</span>}>
-          <div className="space-y-4">
-            <div className="rounded-md border border-[var(--color-borderColor)] bg-[var(--color-backgroundSecondary)] px-3 py-2 text-sm">
-              <p className="font-medium">Booking Check</p>
-              <p className={currentScan?.bookingMatch ? 'text-green-600' : 'text-red-600'}>
-                {currentScan ? currentScan.bookingMessage : 'Awaiting scan.'}
-              </p>
-            </div>
-            <div className="rounded-md border border-[var(--color-borderColor)] bg-[var(--color-backgroundSecondary)] px-3 py-2 text-sm">
-              <p className="font-medium">Storage Check</p>
-              <p className={currentScan?.storageMatch ? 'text-green-600' : 'text-amber-600'}>
-                {currentScan
-                  ? currentScan.storageMessage
-                  : 'Storage data will be evaluated after a scan is recorded.'}
-              </p>
-              {currentScan?.storageRowId && (
-                <p className="mt-1 text-xs text-[var(--color-textSecondary)]">
-                  Tracking storage row: {currentScan.storageRowId}. Last updated {formatTimestamp(currentScan.lastUpdated)}.
-                </p>
-              )}
-            </div>
-            <div className="overflow-x-auto">
-              <table className="min-w-full table-auto text-sm">
-                <thead>
-                  <tr className="bg-[var(--color-backgroundSecondary)]">
-                    {columnConfig.map(({ key, label }) => (
-                      <th key={key} className="px-3 py-2 text-left font-semibold">
-                        {label}
-                      </th>
-                    ))}
-                  </tr>
-                </thead>
-                <tbody>
-                  {currentScan ? (
-                    <tr className="border-t border-[var(--color-borderColor)]">
-                      {columnConfig.map(({ key }) => (
-                        <td key={key} className="px-3 py-2 align-top">
-                          {currentScan.resolved[key]}
-                        </td>
-                      ))}
-                    </tr>
-                  ) : (
-                    <tr>
-                      <td colSpan={columnConfig.length} className="px-3 py-4 text-center text-[var(--color-textSecondary)]">
-                        Waiting for the first scan.
-                      </td>
-                    </tr>
-                  )}
-                </tbody>
-              </table>
-            </div>
-            <div className="flex flex-wrap items-center gap-3">
-              <Button className="hover:cursor-pointer" variant="outline" onClick={() => refreshCurrentScan()}>
-                Refresh from Storage Now
-              </Button>
-              <p className="text-xs text-[var(--color-textSecondary)]">
-                Automatic refresh runs every 5 minutes and whenever storage data changes.
-              </p>
-            </div>
-          </div>
-        </Card>
-      </section>
-    </main>
->>>>>>> 5dd8945b
   );
 }