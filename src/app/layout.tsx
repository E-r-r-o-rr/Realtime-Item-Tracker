import type { Metadata } from 'next';
import Link from 'next/link';
import '@/app/globals.css';
import { ThemeToggle } from '@/components/theme-toggle';

const navLinks = [
  { href: '/scan', label: 'Scan' },
  { href: '/current', label: 'Current Scan' },
  { href: '/bookings', label: 'Bookings' },
  { href: '/storage', label: 'Storage' },
  { href: '/archive', label: 'Archive' },
];

export const metadata: Metadata = {
  title: 'Warehouse Scanning Console',
  description:
<<<<<<< HEAD
    'Scan printed order tickets, reconcile them with bookings, and keep storage data synchronized in real time.',
=======
    'Scan warehouse tickets, reconcile them with booking records, and monitor storage level updates in real time.',
>>>>>>> 5dd8945b
};

export default function RootLayout({ children }: { children: React.ReactNode }) {
  return (
    <html lang="en" suppressHydrationWarning>
<<<<<<< HEAD
      <body className="bg-background text-foreground">
        <div className="min-h-screen bg-background text-foreground">
          <header className="border-b border-[var(--color-border)] bg-[var(--color-card)]">
            <div className="mx-auto flex max-w-6xl items-center justify-between gap-6 px-4 py-4 sm:px-6">
              <div className="flex items-center gap-6">
                <Link href="/" className="text-lg font-semibold hover:text-[var(--color-accent)]">
                  Realtime Item Tracker
                </Link>
                <nav className="hidden items-center gap-4 text-sm font-medium md:flex">
                  {navLinks.map((link) => (
                    <Link key={link.href} href={link.href} className="transition-colors hover:text-[var(--color-accent)]">
                      {link.label}
                    </Link>
                  ))}
                </nav>
              </div>
              <div className="flex items-center gap-4">
                <nav className="flex items-center gap-3 text-sm font-medium md:hidden">
                  {navLinks.map((link) => (
                    <Link key={link.href} href={link.href} className="transition-colors hover:text-[var(--color-accent)]">
                      {link.label}
                    </Link>
                  ))}
                </nav>
                <ThemeToggle />
              </div>
            </div>
          </header>
          <main className="mx-auto flex max-w-6xl flex-1 flex-col gap-8 px-4 py-8 sm:px-6">{children}</main>
        </div>
      </body>
=======
      <body className="transition-colors bg-background text-foreground">{children}</body>
>>>>>>> 5dd8945b
    </html>
  );
}<|MERGE_RESOLUTION|>--- conflicted
+++ resolved
@@ -1,3 +1,4 @@
+// src/app/layout.tsx
 import type { Metadata } from 'next';
 import Link from 'next/link';
 import '@/app/globals.css';
@@ -14,17 +15,12 @@
 export const metadata: Metadata = {
   title: 'Warehouse Scanning Console',
   description:
-<<<<<<< HEAD
     'Scan printed order tickets, reconcile them with bookings, and keep storage data synchronized in real time.',
-=======
-    'Scan warehouse tickets, reconcile them with booking records, and monitor storage level updates in real time.',
->>>>>>> 5dd8945b
 };
 
 export default function RootLayout({ children }: { children: React.ReactNode }) {
   return (
     <html lang="en" suppressHydrationWarning>
-<<<<<<< HEAD
       <body className="bg-background text-foreground">
         <div className="min-h-screen bg-background text-foreground">
           <header className="border-b border-[var(--color-border)] bg-[var(--color-card)]">
@@ -35,7 +31,11 @@
                 </Link>
                 <nav className="hidden items-center gap-4 text-sm font-medium md:flex">
                   {navLinks.map((link) => (
-                    <Link key={link.href} href={link.href} className="transition-colors hover:text-[var(--color-accent)]">
+                    <Link
+                      key={link.href}
+                      href={link.href}
+                      className="transition-colors hover:text-[var(--color-accent)]"
+                    >
                       {link.label}
                     </Link>
                   ))}
@@ -44,7 +44,11 @@
               <div className="flex items-center gap-4">
                 <nav className="flex items-center gap-3 text-sm font-medium md:hidden">
                   {navLinks.map((link) => (
-                    <Link key={link.href} href={link.href} className="transition-colors hover:text-[var(--color-accent)]">
+                    <Link
+                      key={link.href}
+                      href={link.href}
+                      className="transition-colors hover:text-[var(--color-accent)]"
+                    >
                       {link.label}
                     </Link>
                   ))}
@@ -53,12 +57,11 @@
               </div>
             </div>
           </header>
-          <main className="mx-auto flex max-w-6xl flex-1 flex-col gap-8 px-4 py-8 sm:px-6">{children}</main>
+          <main className="mx-auto flex max-w-6xl flex-1 flex-col gap-8 px-4 py-8 sm:px-6">
+            {children}
+          </main>
         </div>
       </body>
-=======
-      <body className="transition-colors bg-background text-foreground">{children}</body>
->>>>>>> 5dd8945b
     </html>
   );
 }